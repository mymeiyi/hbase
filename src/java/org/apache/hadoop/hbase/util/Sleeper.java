/**
 * Copyright 2007 The Apache Software Foundation
 *
 * Licensed to the Apache Software Foundation (ASF) under one
 * or more contributor license agreements.  See the NOTICE file
 * distributed with this work for additional information
 * regarding copyright ownership.  The ASF licenses this file
 * to you under the Apache License, Version 2.0 (the
 * "License"); you may not use this file except in compliance
 * with the License.  You may obtain a copy of the License at
 *
 *     http://www.apache.org/licenses/LICENSE-2.0
 *
 * Unless required by applicable law or agreed to in writing, software
 * distributed under the License is distributed on an "AS IS" BASIS,
 * WITHOUT WARRANTIES OR CONDITIONS OF ANY KIND, either express or implied.
 * See the License for the specific language governing permissions and
 * limitations under the License.
 */
package org.apache.hadoop.hbase.util;

import java.util.concurrent.atomic.AtomicBoolean;

import org.apache.commons.logging.Log;
import org.apache.commons.logging.LogFactory;

/**
 * Sleeper for current thread.
 * Sleeps for passed period.  Also checks passed boolean and if interrupted,
 * will return if the flag is set (rather than go back to sleep until its 
 * sleep time is up).
 */
public class Sleeper {
  private final Log LOG = LogFactory.getLog(this.getClass().getName());
  private final int period;
  private AtomicBoolean stop;
<<<<<<< HEAD
  private static final long MINIMAL_DELTA_FOR_LOGGING = 10000;
 
  private final Object sleepLock = new Object();
  private boolean triggerWake = false;

=======
  private final Object sleepLock = new Object();
  private boolean triggerWake = false;
  
>>>>>>> b9e41678
  /**
   * @param sleep
   * @param stop
   */
  public Sleeper(final int sleep, final AtomicBoolean stop) {
    this.period = sleep;
    this.stop = stop;
  }
  
  /**
   * Sleep for period.
   */
  public void sleep() {
    sleep(System.currentTimeMillis());
  }

  /**
   * If currently asleep, stops sleeping; if not asleep, will skip the next
   * sleep cycle.
   */
  public void skipSleepCycle() {
    synchronized (sleepLock) {
      triggerWake = true;
      sleepLock.notify();
    }
  }
  
  /**
   * Sleep for period adjusted by passed <code>startTime<code>
   * @param startTime Time some task started previous to now.  Time to sleep
   * will be docked current time minus passed <code>startTime<code>.
   */
  public void sleep(final long startTime) {
    if (this.stop.get()) {
      return;
    }
    long now = System.currentTimeMillis();
    long waitTime = this.period - (now - startTime);
    if (waitTime > this.period) {
      LOG.warn("Calculated wait time > " + this.period +
        "; setting to this.period: " + System.currentTimeMillis() + ", " +
        startTime);
      waitTime = this.period;
    }
    while (waitTime > 0) {
      long woke = -1;
      try {
        synchronized (sleepLock) {
          if (triggerWake) break;
          sleepLock.wait(waitTime);
        }
        woke = System.currentTimeMillis();
        long slept = woke - now;
        if (slept - this.period > MINIMAL_DELTA_FOR_LOGGING) {
          LOG.warn("We slept " + slept + "ms instead of " + this.period +
              "ms, this is likely due to a long " +
              "garbage collecting pause and it's usually bad, " +
              "see http://wiki.apache.org/hadoop/Hbase/Troubleshooting#A9");
        }
      } catch(InterruptedException iex) {
        // We we interrupted because we're meant to stop?  If not, just
        // continue ignoring the interruption
        if (this.stop.get()) {
          return;
        }
      }
      // Recalculate waitTime.
      woke = (woke == -1)? System.currentTimeMillis(): woke;
      waitTime = this.period - (woke - startTime);
    }
    triggerWake = false;
  }
}<|MERGE_RESOLUTION|>--- conflicted
+++ resolved
@@ -34,17 +34,9 @@
   private final Log LOG = LogFactory.getLog(this.getClass().getName());
   private final int period;
   private AtomicBoolean stop;
-<<<<<<< HEAD
-  private static final long MINIMAL_DELTA_FOR_LOGGING = 10000;
- 
-  private final Object sleepLock = new Object();
-  private boolean triggerWake = false;
-
-=======
   private final Object sleepLock = new Object();
   private boolean triggerWake = false;
   
->>>>>>> b9e41678
   /**
    * @param sleep
    * @param stop
@@ -98,11 +90,9 @@
         }
         woke = System.currentTimeMillis();
         long slept = woke - now;
-        if (slept - this.period > MINIMAL_DELTA_FOR_LOGGING) {
-          LOG.warn("We slept " + slept + "ms instead of " + this.period +
-              "ms, this is likely due to a long " +
-              "garbage collecting pause and it's usually bad, " +
-              "see http://wiki.apache.org/hadoop/Hbase/Troubleshooting#A9");
+        if (slept > (10 * this.period)) {
+          LOG.warn("We slept " + slept + "ms, ten times longer than scheduled: " +
+            this.period);
         }
       } catch(InterruptedException iex) {
         // We we interrupted because we're meant to stop?  If not, just
