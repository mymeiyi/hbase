/**
 * Licensed to the Apache Software Foundation (ASF) under one
 * or more contributor license agreements.  See the NOTICE file
 * distributed with this work for additional information
 * regarding copyright ownership.  The ASF licenses this file
 * to you under the Apache License, Version 2.0 (the
 * "License"); you may not use this file except in compliance
 * with the License.  You may obtain a copy of the License at
 *
 *     http://www.apache.org/licenses/LICENSE-2.0
 *
 * Unless required by applicable law or agreed to in writing, software
 * distributed under the License is distributed on an "AS IS" BASIS,
 * WITHOUT WARRANTIES OR CONDITIONS OF ANY KIND, either express or implied.
 * See the License for the specific language governing permissions and
 * limitations under the License.
 */

package org.apache.hadoop.hbase.regionserver;

import org.apache.hadoop.hbase.classification.InterfaceAudience;
import org.apache.hadoop.hbase.metrics.BaseSourceImpl;
import org.apache.hadoop.metrics2.MetricHistogram;
import org.apache.hadoop.metrics2.MetricsCollector;
import org.apache.hadoop.metrics2.MetricsRecordBuilder;
import org.apache.hadoop.metrics2.lib.Interns;
import org.apache.hadoop.metrics2.lib.MutableCounterLong;

/**
 * Hadoop2 implementation of MetricsRegionServerSource.
 *
 * Implements BaseSource through BaseSourceImpl, following the pattern
 */
@InterfaceAudience.Private
public class MetricsRegionServerSourceImpl
    extends BaseSourceImpl implements MetricsRegionServerSource {

  final MetricsRegionServerWrapper rsWrap;
  private final MetricHistogram putHisto;
  private final MetricHistogram deleteHisto;
  private final MetricHistogram getHisto;
  private final MetricHistogram incrementHisto;
  private final MetricHistogram appendHisto;
  private final MetricHistogram replayHisto;

  private final MutableCounterLong slowPut;
  private final MutableCounterLong slowDelete;
  private final MutableCounterLong slowGet;
  private final MutableCounterLong slowIncrement;
  private final MutableCounterLong slowAppend;
  private final MutableCounterLong splitRequest;
  private final MutableCounterLong splitSuccess;

  private final MetricHistogram splitTimeHisto;
  private final MetricHistogram flushTimeHisto;

  public MetricsRegionServerSourceImpl(MetricsRegionServerWrapper rsWrap) {
    this(METRICS_NAME, METRICS_DESCRIPTION, METRICS_CONTEXT, METRICS_JMX_CONTEXT, rsWrap);
  }

  public MetricsRegionServerSourceImpl(String metricsName,
                                       String metricsDescription,
                                       String metricsContext,
                                       String metricsJmxContext,
                                       MetricsRegionServerWrapper rsWrap) {
    super(metricsName, metricsDescription, metricsContext, metricsJmxContext);
    this.rsWrap = rsWrap;

    putHisto = getMetricsRegistry().newHistogram(MUTATE_KEY);
    slowPut = getMetricsRegistry().newCounter(SLOW_MUTATE_KEY, SLOW_MUTATE_DESC, 0l);

    deleteHisto = getMetricsRegistry().newHistogram(DELETE_KEY);
    slowDelete = getMetricsRegistry().newCounter(SLOW_DELETE_KEY, SLOW_DELETE_DESC, 0l);

    getHisto = getMetricsRegistry().newHistogram(GET_KEY);
    slowGet = getMetricsRegistry().newCounter(SLOW_GET_KEY, SLOW_GET_DESC, 0l);

    incrementHisto = getMetricsRegistry().newHistogram(INCREMENT_KEY);
    slowIncrement = getMetricsRegistry().newCounter(SLOW_INCREMENT_KEY, SLOW_INCREMENT_DESC, 0l);

    appendHisto = getMetricsRegistry().newHistogram(APPEND_KEY);
    slowAppend = getMetricsRegistry().newCounter(SLOW_APPEND_KEY, SLOW_APPEND_DESC, 0l);
    
    replayHisto = getMetricsRegistry().newHistogram(REPLAY_KEY);

    splitTimeHisto = getMetricsRegistry().newHistogram(SPLIT_KEY);
    flushTimeHisto = getMetricsRegistry().newHistogram(FLUSH_KEY);

    splitRequest = getMetricsRegistry().newCounter(SPLIT_REQUEST_KEY, SPLIT_REQUEST_DESC, 0l);
    splitSuccess = getMetricsRegistry().newCounter(SPLIT_SUCCESS_KEY, SPLIT_SUCCESS_DESC, 0l);
  }

  @Override
  public void updatePut(long t) {
    putHisto.add(t);
  }

  @Override
  public void updateDelete(long t) {
    deleteHisto.add(t);
  }

  @Override
  public void updateGet(long t) {
    getHisto.add(t);
  }

  @Override
  public void updateIncrement(long t) {
    incrementHisto.add(t);
  }

  @Override
  public void updateAppend(long t) {
    appendHisto.add(t);
  }

  @Override
  public void updateReplay(long t) {
    replayHisto.add(t);
  }

  @Override
  public void incrSlowPut() {
   slowPut.incr();
  }

  @Override
  public void incrSlowDelete() {
    slowDelete.incr();
  }

  @Override
  public void incrSlowGet() {
    slowGet.incr();
  }

  @Override
  public void incrSlowIncrement() {
    slowIncrement.incr();
  }

  @Override
  public void incrSlowAppend() {
    slowAppend.incr();
  }

  @Override
  public void incrSplitRequest() {
    splitRequest.incr();
  }

  @Override
  public void incrSplitSuccess() {
    splitSuccess.incr();
  }

  @Override
  public void updateSplitTime(long t) {
    splitTimeHisto.add(t);
  }

  @Override
  public void updateFlushTime(long t) {
    flushTimeHisto.add(t);
  }

  /**
   * Yes this is a get function that doesn't return anything.  Thanks Hadoop for breaking all
   * expectations of java programmers.  Instead of returning anything Hadoop metrics expects
   * getMetrics to push the metrics into the collector.
   *
   * @param metricsCollector Collector to accept metrics
   * @param all              push all or only changed?
   */
  @Override
  public void getMetrics(MetricsCollector metricsCollector, boolean all) {

    MetricsRecordBuilder mrb = metricsCollector.addRecord(metricsName)
        .setContext(metricsContext);

    // rsWrap can be null because this function is called inside of init.
    if (rsWrap != null) {
      mrb.addGauge(Interns.info(REGION_COUNT, REGION_COUNT_DESC), rsWrap.getNumOnlineRegions())
          .addGauge(Interns.info(STORE_COUNT, STORE_COUNT_DESC), rsWrap.getNumStores())
          .addGauge(Interns.info(WALFILE_COUNT, WALFILE_COUNT_DESC), rsWrap.getNumWALFiles())
          .addGauge(Interns.info(WALFILE_SIZE, WALFILE_SIZE_DESC), rsWrap.getWALFileSize())
          .addGauge(Interns.info(STOREFILE_COUNT, STOREFILE_COUNT_DESC), rsWrap.getNumStoreFiles())
          .addGauge(Interns.info(MEMSTORE_SIZE, MEMSTORE_SIZE_DESC), rsWrap.getMemstoreSize())
          .addGauge(Interns.info(STOREFILE_SIZE, STOREFILE_SIZE_DESC), rsWrap.getStoreFileSize())
          .addGauge(Interns.info(RS_START_TIME_NAME, RS_START_TIME_DESC),
              rsWrap.getStartCode())
          .addCounter(Interns.info(TOTAL_REQUEST_COUNT, TOTAL_REQUEST_COUNT_DESC),
              rsWrap.getTotalRequestCount())
          .addCounter(Interns.info(READ_REQUEST_COUNT, READ_REQUEST_COUNT_DESC),
              rsWrap.getReadRequestsCount())
          .addCounter(Interns.info(WRITE_REQUEST_COUNT, WRITE_REQUEST_COUNT_DESC),
              rsWrap.getWriteRequestsCount())
          .addCounter(Interns.info(CHECK_MUTATE_FAILED_COUNT, CHECK_MUTATE_FAILED_COUNT_DESC),
              rsWrap.getCheckAndMutateChecksFailed())
          .addCounter(Interns.info(CHECK_MUTATE_PASSED_COUNT, CHECK_MUTATE_PASSED_COUNT_DESC),
              rsWrap.getCheckAndMutateChecksPassed())
          .addGauge(Interns.info(STOREFILE_INDEX_SIZE, STOREFILE_INDEX_SIZE_DESC),
              rsWrap.getStoreFileIndexSize())
          .addGauge(Interns.info(STATIC_INDEX_SIZE, STATIC_INDEX_SIZE_DESC),
              rsWrap.getTotalStaticIndexSize())
          .addGauge(Interns.info(STATIC_BLOOM_SIZE, STATIC_BLOOM_SIZE_DESC),
            rsWrap.getTotalStaticBloomSize())
          .addGauge(
            Interns.info(NUMBER_OF_MUTATIONS_WITHOUT_WAL, NUMBER_OF_MUTATIONS_WITHOUT_WAL_DESC),
              rsWrap.getNumMutationsWithoutWAL())
          .addGauge(Interns.info(DATA_SIZE_WITHOUT_WAL, DATA_SIZE_WITHOUT_WAL_DESC),
              rsWrap.getDataInMemoryWithoutWAL())
          .addGauge(Interns.info(PERCENT_FILES_LOCAL, PERCENT_FILES_LOCAL_DESC),
              rsWrap.getPercentFileLocal())
          .addGauge(Interns.info(SPLIT_QUEUE_LENGTH, SPLIT_QUEUE_LENGTH_DESC),
              rsWrap.getSplitQueueSize())
          .addGauge(Interns.info(COMPACTION_QUEUE_LENGTH, COMPACTION_QUEUE_LENGTH_DESC),
              rsWrap.getCompactionQueueSize())
          .addGauge(Interns.info(FLUSH_QUEUE_LENGTH, FLUSH_QUEUE_LENGTH_DESC),
              rsWrap.getFlushQueueSize())
          .addGauge(Interns.info(BLOCK_CACHE_FREE_SIZE, BLOCK_CACHE_FREE_DESC),
              rsWrap.getBlockCacheFreeSize())
          .addGauge(Interns.info(BLOCK_CACHE_COUNT, BLOCK_CACHE_COUNT_DESC),
              rsWrap.getBlockCacheCount())
          .addGauge(Interns.info(BLOCK_CACHE_SIZE, BLOCK_CACHE_SIZE_DESC),
              rsWrap.getBlockCacheSize())
          .addCounter(Interns.info(BLOCK_CACHE_HIT_COUNT, BLOCK_CACHE_HIT_COUNT_DESC),
              rsWrap.getBlockCacheHitCount())
          .addCounter(Interns.info(BLOCK_CACHE_MISS_COUNT, BLOCK_COUNT_MISS_COUNT_DESC),
              rsWrap.getBlockCacheMissCount())
          .addCounter(Interns.info(BLOCK_CACHE_EVICTION_COUNT, BLOCK_CACHE_EVICTION_COUNT_DESC),
              rsWrap.getBlockCacheEvictedCount())
          .addGauge(Interns.info(BLOCK_CACHE_HIT_PERCENT, BLOCK_CACHE_HIT_PERCENT_DESC),
              rsWrap.getBlockCacheHitPercent())
          .addGauge(Interns.info(BLOCK_CACHE_EXPRESS_HIT_PERCENT,
              BLOCK_CACHE_EXPRESS_HIT_PERCENT_DESC), rsWrap.getBlockCacheHitCachingPercent())
          .addCounter(Interns.info(UPDATES_BLOCKED_TIME, UPDATES_BLOCKED_DESC),
              rsWrap.getUpdatesBlockedTime())
          .addCounter(Interns.info(FLUSHED_CELLS, FLUSHED_CELLS_DESC),
              rsWrap.getFlushedCellsCount())
          .addCounter(Interns.info(COMPACTED_CELLS, COMPACTED_CELLS_DESC),
              rsWrap.getCompactedCellsCount())
          .addCounter(Interns.info(MAJOR_COMPACTED_CELLS, MAJOR_COMPACTED_CELLS_DESC),
              rsWrap.getMajorCompactedCellsCount())
          .addCounter(Interns.info(FLUSHED_CELLS_SIZE, FLUSHED_CELLS_SIZE_DESC),
              rsWrap.getFlushedCellsSize())
          .addCounter(Interns.info(COMPACTED_CELLS_SIZE, COMPACTED_CELLS_SIZE_DESC),
              rsWrap.getCompactedCellsSize())
          .addCounter(Interns.info(MAJOR_COMPACTED_CELLS_SIZE, MAJOR_COMPACTED_CELLS_SIZE_DESC),
              rsWrap.getMajorCompactedCellsSize())
<<<<<<< HEAD
          .addCounter(Interns.info(MOB_COMPACTED_FROM_MOB_CELLS_COUNT, MOB_COMPACTED_FROM_MOB_CELLS_COUNT_DESC),
              rsWrap.getMobCompactedFromMobCellsCount())
          .addCounter(Interns.info(MOB_COMPACTED_INTO_MOB_CELLS_COUNT, MOB_COMPACTED_INTO_MOB_CELLS_COUNT_DESC),
              rsWrap.getMobCompactedIntoMobCellsCount())
          .addCounter(Interns.info(MOB_COMPACTED_FROM_MOB_CELLS_SIZE, MOB_COMPACTED_FROM_MOB_CELLS_SIZE_DESC),
              rsWrap.getMobCompactedFromMobCellsSize())
          .addCounter(Interns.info(MOB_COMPACTED_INTO_MOB_CELLS_SIZE, MOB_COMPACTED_INTO_MOB_CELLS_SIZE_DESC),
              rsWrap.getMobCompactedIntoMobCellsSize())
          .addCounter(Interns.info(MOB_FLUSH_COUNT, MOB_FLUSH_COUNT_DESC),
              rsWrap.getMobFlushCount())
          .addCounter(Interns.info(MOB_FLUSHED_CELLS_COUNT, MOB_FLUSHED_CELLS_COUNT_DESC),
              rsWrap.getMobFlushedCellsCount())
          .addCounter(Interns.info(MOB_FLUSHED_CELLS_SIZE, MOB_FLUSHED_CELLS_SIZE_DESC),
              rsWrap.getMobFlushedCellsSize())
          .addCounter(Interns.info(MOB_SCAN_CELLS_COUNT, MOB_SCAN_CELLS_COUNT_DESC),
              rsWrap.getMobScanCellsCount())
          .addCounter(Interns.info(MOB_SCAN_CELLS_SIZE, MOB_SCAN_CELLS_SIZE_DESC),
              rsWrap.getMobScanCellsSize())
          .addGauge(Interns.info(MOB_FILE_CACHE_COUNT, MOB_FILE_CACHE_COUNT_DESC),
              rsWrap.getMobFileCacheCount())
          .addCounter(Interns.info(MOB_FILE_CACHE_ACCESS_COUNT, MOB_FILE_CACHE_ACCESS_COUNT_DESC),
              rsWrap.getMobFileCacheAccessCount())
          .addCounter(Interns.info(MOB_FILE_CACHE_MISS_COUNT, MOB_FILE_CACHE_MISS_COUNT_DESC),
              rsWrap.getMobFileCacheMissCount())
          .addCounter(
              Interns.info(MOB_FILE_CACHE_EVICTED_COUNT, MOB_FILE_CACHE_EVICTED_COUNT_DESC),
              rsWrap.getMobFileCacheEvictedCount())
          .addGauge(Interns.info(MOB_FILE_CACHE_HIT_PERCENT, MOB_FILE_CACHE_HIT_PERCENT_DESC),
              rsWrap.getMobFileCacheHitPercent())
=======

          .addCounter(Interns.info(HEDGED_READS, HEDGED_READS_DESC), rsWrap.getHedgedReadOps())
          .addCounter(Interns.info(HEDGED_READ_WINS, HEDGED_READ_WINS_DESC),
              rsWrap.getHedgedReadWins())

          .addCounter(Interns.info(BLOCKED_REQUESTS_COUNT, BLOCKED_REQUESTS_COUNT_DESC),
            rsWrap.getBlockedRequestsCount())

>>>>>>> 3dd220f8
          .tag(Interns.info(ZOOKEEPER_QUORUM_NAME, ZOOKEEPER_QUORUM_DESC),
              rsWrap.getZookeeperQuorum())
          .tag(Interns.info(SERVER_NAME_NAME, SERVER_NAME_DESC), rsWrap.getServerName())
          .tag(Interns.info(CLUSTER_ID_NAME, CLUSTER_ID_DESC), rsWrap.getClusterId());
    }

    metricsRegistry.snapshot(mrb, all);
  }
}<|MERGE_RESOLUTION|>--- conflicted
+++ resolved
@@ -249,7 +249,7 @@
               rsWrap.getCompactedCellsSize())
           .addCounter(Interns.info(MAJOR_COMPACTED_CELLS_SIZE, MAJOR_COMPACTED_CELLS_SIZE_DESC),
               rsWrap.getMajorCompactedCellsSize())
-<<<<<<< HEAD
+
           .addCounter(Interns.info(MOB_COMPACTED_FROM_MOB_CELLS_COUNT, MOB_COMPACTED_FROM_MOB_CELLS_COUNT_DESC),
               rsWrap.getMobCompactedFromMobCellsCount())
           .addCounter(Interns.info(MOB_COMPACTED_INTO_MOB_CELLS_COUNT, MOB_COMPACTED_INTO_MOB_CELLS_COUNT_DESC),
@@ -279,7 +279,6 @@
               rsWrap.getMobFileCacheEvictedCount())
           .addGauge(Interns.info(MOB_FILE_CACHE_HIT_PERCENT, MOB_FILE_CACHE_HIT_PERCENT_DESC),
               rsWrap.getMobFileCacheHitPercent())
-=======
 
           .addCounter(Interns.info(HEDGED_READS, HEDGED_READS_DESC), rsWrap.getHedgedReadOps())
           .addCounter(Interns.info(HEDGED_READ_WINS, HEDGED_READ_WINS_DESC),
@@ -288,7 +287,6 @@
           .addCounter(Interns.info(BLOCKED_REQUESTS_COUNT, BLOCKED_REQUESTS_COUNT_DESC),
             rsWrap.getBlockedRequestsCount())
 
->>>>>>> 3dd220f8
           .tag(Interns.info(ZOOKEEPER_QUORUM_NAME, ZOOKEEPER_QUORUM_DESC),
               rsWrap.getZookeeperQuorum())
           .tag(Interns.info(SERVER_NAME_NAME, SERVER_NAME_DESC), rsWrap.getServerName())
